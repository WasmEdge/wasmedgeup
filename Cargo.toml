[package]
name = "wasmedgeup"
version = "0.1.0"
edition = "2021"
authors = ["hydai <hydai@secondstate.io>"]
description = "An installer for the Wasmedge runtime and plugins."
homepage = "https://github.com/WasmEdge/wasmedgeup"
repository = "https://github.com/WasmEdge/wasmedgeup"
license = "Apache-2.0"

[dependencies]
<<<<<<< HEAD
cfg-if = "1.0.0"
clap = { version = "4.5.36", features = ["derive"] }
dirs = "6.0.0"
=======
clap = { version = "4.5.37", features = ["derive"] }
>>>>>>> f53c3983
git2 = { version = "0.20.1", features = ["vendored-libgit2"] }
indicatif = { version = "0.17.11", features = ["tokio"] }
reqwest = "0.12.15"
semver = "1.0.26"
snafu = "0.8.5"
tempfile = "3.19.1"
tokio = { version = "1.44.2", features = ["fs", "macros", "rt-multi-thread"] }
tracing = "0.1.41"
tracing-subscriber = "0.3.19"
url = "2.5.4"
walkdir = "2.5.0"

[target.'cfg(unix)'.dependencies]
flate2 = "1.1.1"
tar = "0.4.44"

[target.'cfg(windows)'.dependencies]
zip = "2.6.1"

[dev-dependencies]
rstest = "0.25.0"<|MERGE_RESOLUTION|>--- conflicted
+++ resolved
@@ -9,13 +9,9 @@
 license = "Apache-2.0"
 
 [dependencies]
-<<<<<<< HEAD
 cfg-if = "1.0.0"
-clap = { version = "4.5.36", features = ["derive"] }
+clap = { version = "4.5.37", features = ["derive"] }
 dirs = "6.0.0"
-=======
-clap = { version = "4.5.37", features = ["derive"] }
->>>>>>> f53c3983
 git2 = { version = "0.20.1", features = ["vendored-libgit2"] }
 indicatif = { version = "0.17.11", features = ["tokio"] }
 reqwest = "0.12.15"
